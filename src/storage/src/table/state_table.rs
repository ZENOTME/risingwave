// Copyright 2022 Singularity Data
//
// Licensed under the Apache License, Version 2.0 (the "License");
// you may not use this file except in compliance with the License.
// You may obtain a copy of the License at
//
// http://www.apache.org/licenses/LICENSE-2.0
//
// Unless required by applicable law or agreed to in writing, software
// distributed under the License is distributed on an "AS IS" BASIS,
// WITHOUT WARRANTIES OR CONDITIONS OF ANY KIND, either express or implied.
// See the License for the specific language governing permissions and
// limitations under the License.
use std::cmp::Ordering;
use std::collections::btree_map;
use std::iter::Peekable;
use std::sync::Arc;

use risingwave_common::array::Row;
use risingwave_common::catalog::ColumnDesc;
use risingwave_common::error::RwError;
use risingwave_common::util::ordered::{serialize_pk, OrderedRowSerializer};
use risingwave_common::util::sort_util::OrderType;

use super::cell_based_table::{CellBasedTable, CellBasedTableStreamingIter};
use super::mem_table::{MemTable, RowOp};
use crate::error::{StorageError, StorageResult};
use crate::monitor::StateStoreMetrics;
use crate::{Keyspace, StateStore};

/// `StateTable` is the interface accessing relational data in KV(`StateStore`) with encoding
#[derive(Clone)]
pub struct StateTable<S: StateStore> {
    keyspace: Keyspace<S>,

    column_descs: Vec<ColumnDesc>,
    // /// Ordering of primary key (for assertion)
    order_types: Vec<OrderType>,

    /// buffer key/values
    pub mem_table: MemTable,

    /// Relation layer
    pub cell_based_table: CellBasedTable<S>,
}
impl<S: StateStore> StateTable<S> {
    pub fn new(
        keyspace: Keyspace<S>,
        column_descs: Vec<ColumnDesc>,
        order_types: Vec<OrderType>,
    ) -> Self {
        let cell_based_keyspace = keyspace.clone();
        let cell_based_column_descs = column_descs.clone();
        Self {
            keyspace,
            column_descs,
            order_types: order_types.clone(),
            mem_table: MemTable::new(),
            cell_based_table: CellBasedTable::new(
                cell_based_keyspace,
                cell_based_column_descs,
                Some(OrderedRowSerializer::new(order_types)),
                Arc::new(StateStoreMetrics::unused()),
            ),
        }
    }

    /// read methods
    pub async fn get_row(&self, pk: &Row, epoch: u64) -> StorageResult<Option<Row>> {
        let mem_table_res = self.mem_table.get_row(pk).map_err(err)?;
        match mem_table_res {
            Some(row_op) => match row_op {
                RowOp::Insert(row) => Ok(Some(row.clone())),
                RowOp::Delete(_) => Ok(None),
                RowOp::Update((_, new_row)) => Ok(Some(new_row.clone())),
            },
            None => self.cell_based_table.get_row(pk, epoch).await,
        }
    }

    /// write methods
    pub fn insert(&mut self, pk: Row, value: Row) -> StorageResult<()> {
        assert_eq!(self.order_types.len(), pk.size());
        self.mem_table.insert(pk, value)?;
        Ok(())
    }

    pub fn delete(&mut self, pk: Row, old_value: Row) -> StorageResult<()> {
        assert_eq!(self.order_types.len(), pk.size());
        self.mem_table.delete(pk, old_value)?;
        Ok(())
    }

    pub fn update(&mut self, _pk: Row, _old_value: Row, _new_value: Row) -> StorageResult<()> {
        todo!()
    }

    pub async fn commit(&mut self, new_epoch: u64) -> StorageResult<()> {
        let mem_table = std::mem::take(&mut self.mem_table).into_parts();
        self.cell_based_table
            .batch_write_rows(mem_table, new_epoch)
            .await?;
        Ok(())
    }

    pub async fn commit_with_value_meta(&mut self, new_epoch: u64) -> StorageResult<()> {
        let mem_table = std::mem::take(&mut self.mem_table).into_parts();
        self.cell_based_table
            .batch_write_rows_with_value_meta(mem_table, new_epoch)
            .await?;
        Ok(())
    }

    pub async fn iter(&self, epoch: u64) -> StorageResult<StateTableRowIter<'_, S>> {
        let mem_table_iter = self.mem_table.buffer.iter().peekable();
        StateTableRowIter::new(
            &self.keyspace,
            &self.column_descs,
            mem_table_iter,
            &self.order_types,
            epoch,
        )
        .await
    }
}

/// `StateTableRowIter` is able to read the just written data (uncommited data).
/// It will merge the result of `mem_table_iter` and `cell_based_streaming_iter`
pub struct StateTableRowIter<'a, S: StateStore> {
    mem_table_iter: Peekable<MemTableIter<'a>>,
    cell_based_streaming_iter: CellBasedTableStreamingIter<S>,

    /// The result of the last cell_based_streaming_iter next is saved, which can avoid being
    /// discarded.
    cell_based_item: Option<(Vec<u8>, Row)>,
    pk_serializer: OrderedRowSerializer,
}
type MemTableIter<'a> = btree_map::Iter<'a, Row, RowOp>;

impl<'a, S: StateStore> StateTableRowIter<'a, S> {
    async fn new(
        keyspace: &Keyspace<S>,
        table_descs: &[ColumnDesc],
        mem_table_iter: Peekable<MemTableIter<'a>>,
        order_types_vec: &[OrderType],
        epoch: u64,
    ) -> StorageResult<StateTableRowIter<'a, S>> {
<<<<<<< HEAD
        let cell_based_streaming_iter =
            CellBasedTableStreamingIter::new(keyspace, table_descs, epoch).await?;
        let pk_serializer = OrderedRowSerializer::new(order_types_vec.to_vec());
        let state_table_iter = Self {
            mem_table_iter,
            cell_based_streaming_iter,
            cell_based_item: None,
=======
        let mut cell_based_streaming_iter =
            CellBasedTableStreamingIter::new(keyspace, table_descs, epoch).await?;
        let pk_serializer = OrderedRowSerializer::new(order_types_vec.to_vec());
        let cell_based_item = cell_based_streaming_iter.next().await.map_err(err)?;
        let state_table_iter = Self {
            mem_table_iter,
            cell_based_streaming_iter,
            cell_based_item,
>>>>>>> a95c7ccb
            pk_serializer,
        };

        Ok(state_table_iter)
    }

    pub async fn next(&mut self) -> StorageResult<Option<Row>> {
        let mut mem_table_iter_next_flag = false;
<<<<<<< HEAD
        let mut res = None;
        if self.cell_based_item.is_none() {
            self.cell_based_item = self.cell_based_streaming_iter.next().await.map_err(err)?;
        }
        match (self.cell_based_item.as_ref(), self.mem_table_iter.peek()) {
=======
        let mut cell_based_iter_next_flag = false;
        let mut res = None;
        let cell_based_item = std::mem::take(&mut self.cell_based_item);
        match (cell_based_item, self.mem_table_iter.peek()) {
>>>>>>> a95c7ccb
            (None, None) => {
                res = None;
            }
            (Some((_, row)), None) => {
<<<<<<< HEAD
                res = Some(row.clone());
                self.cell_based_item = self.cell_based_streaming_iter.next().await.map_err(err)?
=======
                res = Some(row);
                cell_based_iter_next_flag = true;
>>>>>>> a95c7ccb
            }
            (None, Some((_, row_op))) => {
                mem_table_iter_next_flag = true;
                match row_op {
                    RowOp::Insert(row) => res = Some(row.clone()),
                    RowOp::Delete(_) => {}
                    RowOp::Update((_, new_row)) => res = Some(new_row.clone()),
                }
            }
            (Some((cell_based_pk, cell_based_row)), Some((mem_table_pk, mem_table_row_op))) => {
                let mem_table_pk_bytes =
                    serialize_pk(mem_table_pk, &self.pk_serializer).map_err(err)?;
                match cell_based_pk.cmp(&mem_table_pk_bytes) {
                    Ordering::Less => {
                        // cell_based_table_item will be return
<<<<<<< HEAD
                        res = Some(cell_based_row.clone());
                        self.cell_based_item =
                            self.cell_based_streaming_iter.next().await.map_err(err)?
=======
                        res = Some(cell_based_row);
                        cell_based_iter_next_flag = true;
>>>>>>> a95c7ccb
                    }
                    Ordering::Equal => {
                        // mem_table_item will be return, while both cell_based_streaming_iter and
                        // mem_table_iter need to execute next() once.
<<<<<<< HEAD
                        mem_table_iter_next_flag = true;
                        self.cell_based_item =
                            self.cell_based_streaming_iter.next().await.map_err(err)?;
=======

                        mem_table_iter_next_flag = true;
                        cell_based_iter_next_flag = true;
>>>>>>> a95c7ccb
                        match mem_table_row_op {
                            RowOp::Insert(row) => {
                                res = Some(row.clone());
                            }
                            RowOp::Delete(_) => {}
                            RowOp::Update((_, new_row)) => res = Some(new_row.clone()),
                        }
                    }
                    Ordering::Greater => {
                        // mem_table_item will be return
                        mem_table_iter_next_flag = true;
<<<<<<< HEAD
=======

>>>>>>> a95c7ccb
                        match mem_table_row_op {
                            RowOp::Insert(row) => res = Some(row.clone()),
                            RowOp::Delete(_) => {}
                            RowOp::Update((old_row, new_row)) => {
<<<<<<< HEAD
                                debug_assert!(old_row == cell_based_row);
                                res = Some(new_row.clone());
                            }
                        }
=======
                                debug_assert!(old_row == &cell_based_row);
                                res = Some(new_row.clone());
                            }
                        }
                        self.cell_based_item = Some((cell_based_pk, cell_based_row));
>>>>>>> a95c7ccb
                    }
                }
            }
        }
        if mem_table_iter_next_flag {
            self.mem_table_iter.next();
        }
<<<<<<< HEAD
        Ok(res)
    }

    pub async fn next_with_pk(&mut self) -> StorageResult<Option<(Vec<u8>, Row)>> {
        let mut mem_table_iter_next_flag = false;
        let mut res = None;
        if self.cell_based_item.is_none() {
            self.cell_based_item = self.cell_based_streaming_iter.next().await.map_err(err)?;
        }
        match (self.cell_based_item.as_ref(), self.mem_table_iter.peek()) {
            (None, None) => {
                res = None;
            }
            (Some((pk, row)), None) => {
                res = Some((pk.clone(), row.clone()));
                self.cell_based_item = self.cell_based_streaming_iter.next().await.map_err(err)?
            }
            (None, Some((pk, row_op))) => {
                mem_table_iter_next_flag = true;
                let mem_table_pk_bytes = serialize_pk(pk, &self.pk_serializer).map_err(err)?;
                match row_op {
                    RowOp::Insert(row) => res = Some((mem_table_pk_bytes.clone(), row.clone())),
                    RowOp::Delete(_) => {}
                    RowOp::Update((_, new_row)) => {
                        res = Some((mem_table_pk_bytes.clone(), new_row.clone()))
                    }
                }
            }
            (Some((cell_based_pk, cell_based_row)), Some((mem_table_pk, mem_table_row_op))) => {
                let mem_table_pk_bytes =
                    serialize_pk(mem_table_pk, &self.pk_serializer).map_err(err)?;
                match cell_based_pk.cmp(&mem_table_pk_bytes) {
                    Ordering::Less => {
                        // cell_based_table_item will be return
                        res = Some((cell_based_pk.clone(), cell_based_row.clone()));
                        self.cell_based_item =
                            self.cell_based_streaming_iter.next().await.map_err(err)?
                    }
                    Ordering::Equal => {
                        // mem_table_item will be return, while both cell_based_streaming_iter and
                        // mem_table_iter need to execute next() once.
                        mem_table_iter_next_flag = true;
                        self.cell_based_item =
                            self.cell_based_streaming_iter.next().await.map_err(err)?;
                        let mem_table_pk_bytes =
                            serialize_pk(mem_table_pk, &self.pk_serializer).map_err(err)?;
                        match mem_table_row_op {
                            RowOp::Insert(row) => {
                                res = Some((mem_table_pk_bytes.clone(), row.clone()));
                            }
                            RowOp::Delete(_) => {}
                            RowOp::Update((_, new_row)) => {
                                res = Some((mem_table_pk_bytes.clone(), new_row.clone()))
                            }
                        }
                    }
                    Ordering::Greater => {
                        // mem_table_item will be return
                        mem_table_iter_next_flag = true;
                        let mem_table_pk_bytes =
                            serialize_pk(mem_table_pk, &self.pk_serializer).map_err(err)?;
                        match mem_table_row_op {
                            RowOp::Insert(row) => {
                                res = Some((mem_table_pk_bytes.clone(), row.clone()))
                            }
                            RowOp::Delete(_) => {}
                            RowOp::Update((old_row, new_row)) => {
                                debug_assert!(old_row == cell_based_row);
                                res = Some((mem_table_pk_bytes.clone(), new_row.clone()));
                            }
                        }
                    }
                }
            }
        }
        if mem_table_iter_next_flag {
            self.mem_table_iter.next();
=======
        if cell_based_iter_next_flag {
            self.cell_based_item = self.cell_based_streaming_iter.next().await.map_err(err)?
>>>>>>> a95c7ccb
        }
        Ok(res)
    }
}

fn err(rw: impl Into<RwError>) -> StorageError {
    StorageError::StateTable(rw.into())
}

#[cfg(test)]
mod tests {
    use risingwave_common::catalog::ColumnId;
    use risingwave_common::types::DataType;
    use risingwave_common::util::sort_util::OrderType;

    use super::*;
    use crate::memory::MemoryStateStore;

    #[tokio::test]
    async fn test_state_table() -> StorageResult<()> {
        let state_store = MemoryStateStore::new();
        let keyspace = Keyspace::executor_root(state_store.clone(), 0x42);
        let column_descs = vec![
            ColumnDesc::unnamed(ColumnId::from(0), DataType::Int32),
            ColumnDesc::unnamed(ColumnId::from(1), DataType::Int32),
            ColumnDesc::unnamed(ColumnId::from(2), DataType::Int32),
        ];
        let order_types = vec![OrderType::Ascending];
        let mut state_table = StateTable::new(keyspace.clone(), column_descs, order_types);
        let mut epoch: u64 = 0;
        state_table
            .insert(
                Row(vec![Some(1_i32.into())]),
                Row(vec![
                    Some(1_i32.into()),
                    Some(11_i32.into()),
                    Some(111_i32.into()),
                ]),
            )
            .unwrap();
        state_table
            .insert(
                Row(vec![Some(2_i32.into())]),
                Row(vec![
                    Some(2_i32.into()),
                    Some(22_i32.into()),
                    Some(222_i32.into()),
                ]),
            )
            .unwrap();
        state_table
            .insert(
                Row(vec![Some(3_i32.into())]),
                Row(vec![
                    Some(3_i32.into()),
                    Some(33_i32.into()),
                    Some(333_i32.into()),
                ]),
            )
            .unwrap();

        // test read visibility
        let row1 = state_table
            .get_row(&Row(vec![Some(1_i32.into())]), epoch)
            .await
            .unwrap();
        assert_eq!(
            row1,
            Some(Row(vec![
                Some(1_i32.into()),
                Some(11_i32.into()),
                Some(111_i32.into())
            ]))
        );

        let row2 = state_table
            .get_row(&Row(vec![Some(2_i32.into())]), epoch)
            .await
            .unwrap();
        assert_eq!(
            row2,
            Some(Row(vec![
                Some(2_i32.into()),
                Some(22_i32.into()),
                Some(222_i32.into())
            ]))
        );

        state_table
            .delete(
                Row(vec![Some(2_i32.into())]),
                Row(vec![
                    Some(2_i32.into()),
                    Some(22_i32.into()),
                    Some(222_i32.into()),
                ]),
            )
            .unwrap();

        let row2_delete = state_table
            .get_row(&Row(vec![Some(2_i32.into())]), epoch)
            .await
            .unwrap();
        assert_eq!(row2_delete, None);

        state_table.commit(epoch).await.unwrap();

        let row2_delete_commit = state_table
            .get_row(&Row(vec![Some(2_i32.into())]), epoch)
            .await
            .unwrap();
        assert_eq!(row2_delete_commit, None);

        epoch += 1;
        state_table
            .delete(
                Row(vec![Some(3_i32.into())]),
                Row(vec![
                    Some(3_i32.into()),
                    Some(33_i32.into()),
                    Some(333_i32.into()),
                ]),
            )
            .unwrap();

        state_table
            .insert(
                Row(vec![Some(4_i32.into())]),
                Row(vec![Some(4_i32.into()), None, None]),
            )
            .unwrap();
        state_table
            .insert(Row(vec![Some(5_i32.into())]), Row(vec![None, None, None]))
            .unwrap();

        let row4 = state_table
            .get_row(&Row(vec![Some(4_i32.into())]), epoch)
            .await
            .unwrap();
        assert_eq!(row4, Some(Row(vec![Some(4_i32.into()), None, None])));

        let row5 = state_table
            .get_row(&Row(vec![Some(5_i32.into())]), epoch)
            .await
            .unwrap();
        assert_eq!(row5, Some(Row(vec![None, None, None])));

        let non_exist_row = state_table
            .get_row(&Row(vec![Some(0_i32.into())]), epoch)
            .await
            .unwrap();
        assert_eq!(non_exist_row, None);

        state_table
            .delete(
                Row(vec![Some(4_i32.into())]),
                Row(vec![Some(4_i32.into()), None, None]),
            )
            .unwrap();

        state_table.commit(epoch).await.unwrap();

        let row3_delete = state_table
            .get_row(&Row(vec![Some(3_i32.into())]), epoch)
            .await
            .unwrap();
        assert_eq!(row3_delete, None);

        let row4_delete = state_table
            .get_row(&Row(vec![Some(4_i32.into())]), epoch)
            .await
            .unwrap();
        assert_eq!(row4_delete, None);

        Ok(())
    }

    #[tokio::test]
    async fn test_state_table_update_insert() -> StorageResult<()> {
        let state_store = MemoryStateStore::new();
        let keyspace = Keyspace::executor_root(state_store.clone(), 0x42);
        let column_descs = vec![
            ColumnDesc::unnamed(ColumnId::from(0), DataType::Int32),
            ColumnDesc::unnamed(ColumnId::from(1), DataType::Int32),
            ColumnDesc::unnamed(ColumnId::from(2), DataType::Int32),
            ColumnDesc::unnamed(ColumnId::from(4), DataType::Int32),
        ];
        let order_types = vec![OrderType::Ascending];
        let mut state_table = StateTable::new(keyspace.clone(), column_descs, order_types);
        let mut epoch: u64 = 0;
        state_table
            .insert(
                Row(vec![Some(6_i32.into())]),
                Row(vec![
                    Some(6_i32.into()),
                    Some(66_i32.into()),
                    Some(666_i32.into()),
                    Some(6666_i32.into()),
                ]),
            )
            .unwrap();

        state_table
            .insert(
                Row(vec![Some(7_i32.into())]),
                Row(vec![Some(7_i32.into()), None, Some(777_i32.into()), None]),
            )
            .unwrap();
        state_table.commit(epoch).await.unwrap();

        epoch += 1;
        state_table
            .delete(
                Row(vec![Some(6_i32.into())]),
                Row(vec![
                    Some(6_i32.into()),
                    Some(66_i32.into()),
                    Some(666_i32.into()),
                    Some(6666_i32.into()),
                ]),
            )
            .unwrap();
        state_table
            .insert(
                Row(vec![Some(6_i32.into())]),
                Row(vec![
                    Some(6666_i32.into()),
                    None,
                    None,
                    Some(6666_i32.into()),
                ]),
            )
            .unwrap();

        state_table
            .delete(
                Row(vec![Some(7_i32.into())]),
                Row(vec![Some(7_i32.into()), None, Some(777_i32.into()), None]),
            )
            .unwrap();
        state_table
            .insert(
                Row(vec![Some(7_i32.into())]),
                Row(vec![None, Some(77_i32.into()), Some(7777_i32.into()), None]),
            )
            .unwrap();
        let row6 = state_table
            .get_row(&Row(vec![Some(6_i32.into())]), epoch)
            .await
            .unwrap();
        assert_eq!(
            row6,
            Some(Row(vec![
                Some(6666_i32.into()),
                None,
                None,
                Some(6666_i32.into())
            ]))
        );

        let row7 = state_table
            .get_row(&Row(vec![Some(7_i32.into())]), epoch)
            .await
            .unwrap();
        assert_eq!(
            row7,
            Some(Row(vec![
                None,
                Some(77_i32.into()),
                Some(7777_i32.into()),
                None
            ]))
        );

        state_table.commit(epoch).await.unwrap();

        let row6_commit = state_table
            .get_row(&Row(vec![Some(6_i32.into())]), epoch)
            .await
            .unwrap();
        assert_eq!(
            row6_commit,
            Some(Row(vec![
                Some(6666_i32.into()),
                None,
                None,
                Some(6666_i32.into())
            ]))
        );
        let row7_commit = state_table
            .get_row(&Row(vec![Some(7_i32.into())]), epoch)
            .await
            .unwrap();
        assert_eq!(
            row7_commit,
            Some(Row(vec![
                None,
                Some(77_i32.into()),
                Some(7777_i32.into()),
                None
            ]))
        );

        epoch += 1;

        state_table
            .insert(
                Row(vec![Some(1_i32.into())]),
                Row(vec![
                    Some(1_i32.into()),
                    Some(2_i32.into()),
                    Some(3_i32.into()),
                    Some(4_i32.into()),
                ]),
            )
            .unwrap();
        state_table.commit(epoch).await.unwrap();
        // one epoch: delete (1, 2, 3, 4), insert (5, 6, 7, None), delete(5, 6, 7, None)
        state_table
            .delete(
                Row(vec![Some(1_i32.into())]),
                Row(vec![
                    Some(1_i32.into()),
                    Some(2_i32.into()),
                    Some(3_i32.into()),
                    Some(4_i32.into()),
                ]),
            )
            .unwrap();
        state_table
            .insert(
                Row(vec![Some(1_i32.into())]),
                Row(vec![
                    Some(5_i32.into()),
                    Some(6_i32.into()),
                    Some(7_i32.into()),
                    None,
                ]),
            )
            .unwrap();
        state_table
            .delete(
                Row(vec![Some(1_i32.into())]),
                Row(vec![
                    Some(5_i32.into()),
                    Some(6_i32.into()),
                    Some(7_i32.into()),
                    None,
                ]),
            )
            .unwrap();

        let row1 = state_table
            .get_row(&Row(vec![Some(1_i32.into())]), epoch)
            .await
            .unwrap();
        assert_eq!(row1, None);
        state_table.commit(epoch).await.unwrap();

        let row1_commit = state_table
            .get_row(&Row(vec![Some(1_i32.into())]), epoch)
            .await
            .unwrap();
        assert_eq!(row1_commit, None);
        Ok(())
    }
}<|MERGE_RESOLUTION|>--- conflicted
+++ resolved
@@ -145,15 +145,6 @@
         order_types_vec: &[OrderType],
         epoch: u64,
     ) -> StorageResult<StateTableRowIter<'a, S>> {
-<<<<<<< HEAD
-        let cell_based_streaming_iter =
-            CellBasedTableStreamingIter::new(keyspace, table_descs, epoch).await?;
-        let pk_serializer = OrderedRowSerializer::new(order_types_vec.to_vec());
-        let state_table_iter = Self {
-            mem_table_iter,
-            cell_based_streaming_iter,
-            cell_based_item: None,
-=======
         let mut cell_based_streaming_iter =
             CellBasedTableStreamingIter::new(keyspace, table_descs, epoch).await?;
         let pk_serializer = OrderedRowSerializer::new(order_types_vec.to_vec());
@@ -162,7 +153,6 @@
             mem_table_iter,
             cell_based_streaming_iter,
             cell_based_item,
->>>>>>> a95c7ccb
             pk_serializer,
         };
 
@@ -171,29 +161,16 @@
 
     pub async fn next(&mut self) -> StorageResult<Option<Row>> {
         let mut mem_table_iter_next_flag = false;
-<<<<<<< HEAD
-        let mut res = None;
-        if self.cell_based_item.is_none() {
-            self.cell_based_item = self.cell_based_streaming_iter.next().await.map_err(err)?;
-        }
-        match (self.cell_based_item.as_ref(), self.mem_table_iter.peek()) {
-=======
         let mut cell_based_iter_next_flag = false;
         let mut res = None;
         let cell_based_item = std::mem::take(&mut self.cell_based_item);
         match (cell_based_item, self.mem_table_iter.peek()) {
->>>>>>> a95c7ccb
             (None, None) => {
                 res = None;
             }
             (Some((_, row)), None) => {
-<<<<<<< HEAD
-                res = Some(row.clone());
-                self.cell_based_item = self.cell_based_streaming_iter.next().await.map_err(err)?
-=======
                 res = Some(row);
                 cell_based_iter_next_flag = true;
->>>>>>> a95c7ccb
             }
             (None, Some((_, row_op))) => {
                 mem_table_iter_next_flag = true;
@@ -209,27 +186,15 @@
                 match cell_based_pk.cmp(&mem_table_pk_bytes) {
                     Ordering::Less => {
                         // cell_based_table_item will be return
-<<<<<<< HEAD
-                        res = Some(cell_based_row.clone());
-                        self.cell_based_item =
-                            self.cell_based_streaming_iter.next().await.map_err(err)?
-=======
                         res = Some(cell_based_row);
                         cell_based_iter_next_flag = true;
->>>>>>> a95c7ccb
                     }
                     Ordering::Equal => {
                         // mem_table_item will be return, while both cell_based_streaming_iter and
                         // mem_table_iter need to execute next() once.
-<<<<<<< HEAD
-                        mem_table_iter_next_flag = true;
-                        self.cell_based_item =
-                            self.cell_based_streaming_iter.next().await.map_err(err)?;
-=======
 
                         mem_table_iter_next_flag = true;
                         cell_based_iter_next_flag = true;
->>>>>>> a95c7ccb
                         match mem_table_row_op {
                             RowOp::Insert(row) => {
                                 res = Some(row.clone());
@@ -241,26 +206,16 @@
                     Ordering::Greater => {
                         // mem_table_item will be return
                         mem_table_iter_next_flag = true;
-<<<<<<< HEAD
-=======
-
->>>>>>> a95c7ccb
+
                         match mem_table_row_op {
                             RowOp::Insert(row) => res = Some(row.clone()),
                             RowOp::Delete(_) => {}
                             RowOp::Update((old_row, new_row)) => {
-<<<<<<< HEAD
-                                debug_assert!(old_row == cell_based_row);
-                                res = Some(new_row.clone());
-                            }
-                        }
-=======
                                 debug_assert!(old_row == &cell_based_row);
                                 res = Some(new_row.clone());
                             }
                         }
                         self.cell_based_item = Some((cell_based_pk, cell_based_row));
->>>>>>> a95c7ccb
                     }
                 }
             }
@@ -268,33 +223,32 @@
         if mem_table_iter_next_flag {
             self.mem_table_iter.next();
         }
-<<<<<<< HEAD
+        if cell_based_iter_next_flag {
+            self.cell_based_item = self.cell_based_streaming_iter.next().await.map_err(err)?
+        }
         Ok(res)
     }
 
     pub async fn next_with_pk(&mut self) -> StorageResult<Option<(Vec<u8>, Row)>> {
         let mut mem_table_iter_next_flag = false;
+        let mut cell_based_iter_next_flag = false;
         let mut res = None;
-        if self.cell_based_item.is_none() {
-            self.cell_based_item = self.cell_based_streaming_iter.next().await.map_err(err)?;
-        }
-        match (self.cell_based_item.as_ref(), self.mem_table_iter.peek()) {
+        let cell_based_item = std::mem::take(&mut self.cell_based_item);
+        match (cell_based_item, self.mem_table_iter.peek()) {
             (None, None) => {
                 res = None;
             }
             (Some((pk, row)), None) => {
-                res = Some((pk.clone(), row.clone()));
-                self.cell_based_item = self.cell_based_streaming_iter.next().await.map_err(err)?
+                res = Some((pk, row));
+                cell_based_iter_next_flag = true;
             }
             (None, Some((pk, row_op))) => {
                 mem_table_iter_next_flag = true;
                 let mem_table_pk_bytes = serialize_pk(pk, &self.pk_serializer).map_err(err)?;
                 match row_op {
-                    RowOp::Insert(row) => res = Some((mem_table_pk_bytes.clone(), row.clone())),
+                    RowOp::Insert(row) => res = Some((mem_table_pk_bytes, row.clone())),
                     RowOp::Delete(_) => {}
-                    RowOp::Update((_, new_row)) => {
-                        res = Some((mem_table_pk_bytes.clone(), new_row.clone()))
-                    }
+                    RowOp::Update((_, new_row)) => res = Some((mem_table_pk_bytes, new_row.clone())),
                 }
             }
             (Some((cell_based_pk, cell_based_row)), Some((mem_table_pk, mem_table_row_op))) => {
@@ -303,53 +257,45 @@
                 match cell_based_pk.cmp(&mem_table_pk_bytes) {
                     Ordering::Less => {
                         // cell_based_table_item will be return
-                        res = Some((cell_based_pk.clone(), cell_based_row.clone()));
-                        self.cell_based_item =
-                            self.cell_based_streaming_iter.next().await.map_err(err)?
+                        res = Some((cell_based_pk, cell_based_row));
+                        cell_based_iter_next_flag = true;
                     }
                     Ordering::Equal => {
                         // mem_table_item will be return, while both cell_based_streaming_iter and
                         // mem_table_iter need to execute next() once.
+
                         mem_table_iter_next_flag = true;
-                        self.cell_based_item =
-                            self.cell_based_streaming_iter.next().await.map_err(err)?;
-                        let mem_table_pk_bytes =
-                            serialize_pk(mem_table_pk, &self.pk_serializer).map_err(err)?;
+                        cell_based_iter_next_flag = true;
                         match mem_table_row_op {
                             RowOp::Insert(row) => {
-                                res = Some((mem_table_pk_bytes.clone(), row.clone()));
+                                res = Some((mem_table_pk_bytes, row.clone()));
                             }
                             RowOp::Delete(_) => {}
-                            RowOp::Update((_, new_row)) => {
-                                res = Some((mem_table_pk_bytes.clone(), new_row.clone()))
-                            }
+                            RowOp::Update((_, new_row)) => res = Some((mem_table_pk_bytes,new_row.clone())),
                         }
                     }
                     Ordering::Greater => {
                         // mem_table_item will be return
                         mem_table_iter_next_flag = true;
-                        let mem_table_pk_bytes =
-                            serialize_pk(mem_table_pk, &self.pk_serializer).map_err(err)?;
+
                         match mem_table_row_op {
-                            RowOp::Insert(row) => {
-                                res = Some((mem_table_pk_bytes.clone(), row.clone()))
-                            }
+                            RowOp::Insert(row) => res = Some((mem_table_pk_bytes, row.clone())),
                             RowOp::Delete(_) => {}
                             RowOp::Update((old_row, new_row)) => {
-                                debug_assert!(old_row == cell_based_row);
-                                res = Some((mem_table_pk_bytes.clone(), new_row.clone()));
+                                debug_assert!(old_row == &cell_based_row);
+                                res = Some((mem_table_pk_bytes, new_row.clone()));
                             }
                         }
+                        self.cell_based_item = Some((cell_based_pk, cell_based_row));
                     }
                 }
             }
         }
         if mem_table_iter_next_flag {
             self.mem_table_iter.next();
-=======
+        }
         if cell_based_iter_next_flag {
             self.cell_based_item = self.cell_based_streaming_iter.next().await.map_err(err)?
->>>>>>> a95c7ccb
         }
         Ok(res)
     }
