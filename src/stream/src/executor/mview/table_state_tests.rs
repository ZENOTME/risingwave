// Copyright 2022 Singularity Data
//
// Licensed under the Apache License, Version 2.0 (the "License");
// you may not use this file except in compliance with the License.
// You may obtain a copy of the License at
//
// http://www.apache.org/licenses/LICENSE-2.0
//
// Unless required by applicable law or agreed to in writing, software
// distributed under the License is distributed on an "AS IS" BASIS,
// WITHOUT WARRANTIES OR CONDITIONS OF ANY KIND, either express or implied.
// See the License for the specific language governing permissions and
// limitations under the License.

use risingwave_common::array::Row;
use risingwave_common::catalog::{ColumnDesc, ColumnId};
use risingwave_common::types::DataType;
use risingwave_common::util::sort_util::OrderType;
use risingwave_storage::memory::MemoryStateStore;
use risingwave_storage::table::cell_based_table::CellBasedTable;
use risingwave_storage::table::state_table::StateTable;
use risingwave_storage::table::TableIter;
use risingwave_storage::Keyspace;

// use crate::executor::mview::ManagedMViewState;

#[madsim::test]
async fn test_cell_based_table_iter() {
    let state_store = MemoryStateStore::new();
    // let pk_columns = vec![0, 1]; leave a message to indicate pk columns
    let order_types = vec![OrderType::Ascending, OrderType::Descending];
    let keyspace = Keyspace::executor_root(state_store, 0x42);
    let column_ids = vec![ColumnId::from(0), ColumnId::from(1), ColumnId::from(2)];
    let column_descs = vec![
        ColumnDesc::unnamed(column_ids[0], DataType::Int32),
        ColumnDesc::unnamed(column_ids[1], DataType::Int32),
        ColumnDesc::unnamed(column_ids[2], DataType::Int32),
    ];

    let mut state = StateTable::new(keyspace.clone(), column_descs.clone(), order_types.clone());
    let table = CellBasedTable::new_for_test(keyspace.clone(), column_descs, order_types);
    let epoch: u64 = 0;

    state
        .insert(
            Row(vec![Some(1_i32.into()), Some(11_i32.into())]),
            Row(vec![
                Some(1_i32.into()),
                Some(11_i32.into()),
                Some(111_i32.into()),
            ]),
        )
        .unwrap();
    state
        .insert(
            Row(vec![Some(2_i32.into()), Some(22_i32.into())]),
            Row(vec![
                Some(2_i32.into()),
                Some(22_i32.into()),
                Some(222_i32.into()),
            ]),
        )
        .unwrap();
    state
        .delete(
            Row(vec![Some(2_i32.into()), Some(22_i32.into())]),
            Row(vec![
                Some(2_i32.into()),
                Some(22_i32.into()),
                Some(222_i32.into()),
            ]),
        )
        .unwrap();
    state.commit(epoch).await.unwrap();

    let epoch = u64::MAX;
    let mut iter = table.iter(epoch).await.unwrap();

    let res = iter.next().await.unwrap();
    assert!(res.is_some());
    assert_eq!(
        Row(vec![
            Some(1_i32.into()),
            Some(11_i32.into()),
            Some(111_i32.into())
        ]),
        res.unwrap()
    );

    let res = iter.next().await.unwrap();
    assert!(res.is_none());
}

#[madsim::test]
async fn test_multi_cell_based_table_iter() {
    let state_store = MemoryStateStore::new();
    // let pk_columns = vec![0, 1]; leave a message to indicate pk columns
    let order_types = vec![OrderType::Ascending, OrderType::Descending];

    let keyspace_1 = Keyspace::executor_root(state_store.clone(), 0x1111);
    let keyspace_2 = Keyspace::executor_root(state_store.clone(), 0x2222);
    let epoch: u64 = 0;

    let column_ids = vec![ColumnId::from(0), ColumnId::from(1), ColumnId::from(2)];
    let column_descs_1 = vec![
        ColumnDesc::unnamed(column_ids[0], DataType::Int32),
        ColumnDesc::unnamed(column_ids[1], DataType::Int32),
        ColumnDesc::unnamed(column_ids[2], DataType::Int32),
    ];
    let column_descs_2 = vec![
        ColumnDesc::unnamed(column_ids[0], DataType::Varchar),
        ColumnDesc::unnamed(column_ids[1], DataType::Varchar),
        ColumnDesc::unnamed(column_ids[2], DataType::Varchar),
    ];

    let mut state_1 = StateTable::new(
        keyspace_1.clone(),
        column_descs_1.clone(),
        order_types.clone(),
    );
    let mut state_2 = StateTable::new(
        keyspace_2.clone(),
        column_descs_2.clone(),
        order_types.clone(),
    );

    let table_1 =
        CellBasedTable::new_for_test(keyspace_1.clone(), column_descs_1, order_types.clone());
    let table_2 = CellBasedTable::new_for_test(keyspace_2.clone(), column_descs_2, order_types);

    state_1
        .insert(
            Row(vec![Some(1_i32.into()), Some(11_i32.into())]),
            Row(vec![
                Some(1_i32.into()),
                Some(11_i32.into()),
                Some(111_i32.into()),
            ]),
        )
        .unwrap();
    state_1
        .insert(
            Row(vec![Some(2_i32.into()), Some(22_i32.into())]),
            Row(vec![
                Some(2_i32.into()),
                Some(22_i32.into()),
                Some(222_i32.into()),
            ]),
        )
        .unwrap();
    state_1
        .delete(
            Row(vec![Some(2_i32.into()), Some(22_i32.into())]),
            Row(vec![
                Some(2_i32.into()),
                Some(22_i32.into()),
                Some(222_i32.into()),
            ]),
        )
        .unwrap();

    state_2
        .insert(
            Row(vec![
                Some("1".to_string().into()),
                Some("11".to_string().into()),
            ]),
            Row(vec![
                Some("1".to_string().into()),
                Some("11".to_string().into()),
                Some("111".to_string().into()),
            ]),
        )
        .unwrap();
    state_2
        .insert(
            Row(vec![
                Some("2".to_string().into()),
                Some("22".to_string().into()),
            ]),
            Row(vec![
                Some("2".to_string().into()),
                Some("22".to_string().into()),
                Some("222".to_string().into()),
            ]),
        )
        .unwrap();
    state_2
        .delete(
            Row(vec![
                Some("2".to_string().into()),
                Some("22".to_string().into()),
            ]),
            Row(vec![
                Some("2".to_string().into()),
                Some("22".to_string().into()),
                Some("222".to_string().into()),
            ]),
        )
        .unwrap();

    state_1.commit(epoch).await.unwrap();
    state_2.commit(epoch).await.unwrap();

    let mut iter_1 = table_1.iter(epoch).await.unwrap();
    let mut iter_2 = table_2.iter(epoch).await.unwrap();

    let res_1_1 = iter_1.next().await.unwrap();
    assert!(res_1_1.is_some());
    assert_eq!(
        Row(vec![
            Some(1_i32.into()),
            Some(11_i32.into()),
            Some(111_i32.into()),
        ]),
        res_1_1.unwrap()
    );
    let res_1_2 = iter_1.next().await.unwrap();
    assert!(res_1_2.is_none());

    let res_2_1 = iter_2.next().await.unwrap();
    assert!(res_2_1.is_some());
    assert_eq!(
        Row(vec![
            Some("1".to_string().into()),
            Some("11".to_string().into()),
            Some("111".to_string().into())
        ]),
        res_2_1.unwrap()
    );
    let res_2_2 = iter_2.next().await.unwrap();
    assert!(res_2_2.is_none());
}

<<<<<<< HEAD
#[tokio::test]
async fn test_state_table_iter() {
    let state_store = MemoryStateStore::new();
    let order_types = vec![OrderType::Ascending, OrderType::Descending];
    let keyspace = Keyspace::executor_root(state_store, 0x42);
    let column_ids = vec![ColumnId::from(0), ColumnId::from(1), ColumnId::from(2)];
    let column_descs = vec![
        ColumnDesc::unnamed(column_ids[0], DataType::Int32),
        ColumnDesc::unnamed(column_ids[1], DataType::Int32),
        ColumnDesc::unnamed(column_ids[2], DataType::Int32),
    ];

    let mut state = StateTable::new(keyspace.clone(), column_descs.clone(), order_types.clone());
    let epoch: u64 = 0;

    state
        .insert(
            Row(vec![Some(1_i32.into()), Some(11_i32.into())]),
            Row(vec![
                Some(1_i32.into()),
                Some(11_i32.into()),
                Some(111_i32.into()),
            ]),
        )
        .unwrap();
    state
        .insert(
            Row(vec![Some(2_i32.into()), Some(22_i32.into())]),
            Row(vec![
                Some(2_i32.into()),
                Some(22_i32.into()),
                Some(222_i32.into()),
            ]),
        )
        .unwrap();
    state
        .delete(
            Row(vec![Some(2_i32.into()), Some(22_i32.into())]),
            Row(vec![
                Some(2_i32.into()),
                Some(22_i32.into()),
                Some(222_i32.into()),
            ]),
        )
        .unwrap();

    let mut iter = state.iter(epoch).await.unwrap();

    let res = iter.next().await.unwrap();
    assert!(res.is_some());
    assert_eq!(
        Row(vec![
            Some(1_i32.into()),
            Some(11_i32.into()),
            Some(111_i32.into())
        ]),
        res.unwrap()
    );

    let res = iter.next().await.unwrap();

    assert!(res.is_none());

    state
        .insert(
            Row(vec![Some(3_i32.into()), Some(33_i32.into())]),
            Row(vec![
                Some(3333_i32.into()),
                Some(3333_i32.into()),
                Some(3333_i32.into()),
            ]),
        )
        .unwrap();

    state
        .insert(
            Row(vec![Some(6_i32.into()), Some(66_i32.into())]),
            Row(vec![
                Some(6_i32.into()),
                Some(66_i32.into()),
                Some(666_i32.into()),
            ]),
        )
        .unwrap();

    state
        .insert(
            Row(vec![Some(9_i32.into()), Some(99_i32.into())]),
            Row(vec![
                Some(9_i32.into()),
                Some(99_i32.into()),
                Some(999_i32.into()),
            ]),
        )
        .unwrap();

    state.commit(epoch).await.unwrap();

    let epoch = u64::MAX;

    // write [3, 33, 333], [4, 44, 444], [5, 55, 555], [7, 77, 777], [8, 88, 888]into mem_table,
    // [1, 11, 111], [3333, 3333, 3333], [6, 66, 666], [9, 99, 999] exists in cell_based_table

    state
        .insert(
            Row(vec![Some(3_i32.into()), Some(33_i32.into())]),
            Row(vec![
                Some(3_i32.into()),
                Some(33_i32.into()),
                Some(333_i32.into()),
            ]),
        )
        .unwrap();

    state
        .insert(
            Row(vec![Some(4_i32.into()), Some(44_i32.into())]),
            Row(vec![
                Some(4_i32.into()),
                Some(44_i32.into()),
                Some(444_i32.into()),
            ]),
        )
        .unwrap();

    state
        .insert(
            Row(vec![Some(5_i32.into()), Some(55_i32.into())]),
            Row(vec![
                Some(5_i32.into()),
                Some(55_i32.into()),
                Some(555_i32.into()),
            ]),
        )
        .unwrap();
    state
        .insert(
            Row(vec![Some(7_i32.into()), Some(77_i32.into())]),
            Row(vec![
                Some(7_i32.into()),
                Some(77_i32.into()),
                Some(777_i32.into()),
            ]),
        )
        .unwrap();

    state
        .insert(
            Row(vec![Some(8_i32.into()), Some(88_i32.into())]),
            Row(vec![
                Some(8_i32.into()),
                Some(88_i32.into()),
                Some(888_i32.into()),
            ]),
        )
        .unwrap();

    let mut iter = state.iter(epoch).await.unwrap();

    let res = iter.next().await.unwrap();
    assert!(res.is_some());
    // this row exists in cell_based_table
    assert_eq!(
        Row(vec![
            Some(1_i32.into()),
            Some(11_i32.into()),
            Some(111_i32.into())
        ]),
        res.unwrap()
    );

    let res = iter.next().await.unwrap();

    // this pk exist in both cell_based_table(shared_storage) and mem_table(buffer)
    assert_eq!(
        Row(vec![
            Some(3_i32.into()),
            Some(33_i32.into()),
            Some(333_i32.into())
        ]),
        res.unwrap()
    );

    // this row exists in mem_table
    let res = iter.next().await.unwrap();
    assert_eq!(
        Row(vec![
            Some(4_i32.into()),
            Some(44_i32.into()),
            Some(444_i32.into())
        ]),
        res.unwrap()
    );

    let res = iter.next().await.unwrap();

    // this row exists in mem_table
    assert_eq!(
        Row(vec![
            Some(5_i32.into()),
            Some(55_i32.into()),
            Some(555_i32.into())
        ]),
        res.unwrap()
    );
    let res = iter.next().await.unwrap();

    // this row exists in cell_based_table
    assert_eq!(
        Row(vec![
            Some(6_i32.into()),
            Some(66_i32.into()),
            Some(666_i32.into())
        ]),
        res.unwrap()
    );

    let res = iter.next().await.unwrap();
    // this row exists in mem_table
    assert_eq!(
        Row(vec![
            Some(7_i32.into()),
            Some(77_i32.into()),
            Some(777.into())
        ]),
        res.unwrap()
    );

    let res = iter.next().await.unwrap();

    // this row exists in mem_table
    assert_eq!(
        Row(vec![
            Some(8_i32.into()),
            Some(88_i32.into()),
            Some(888_i32.into())
        ]),
        res.unwrap()
    );

    let res = iter.next().await.unwrap();

    // this row exists in cell_based_table
    assert_eq!(
        Row(vec![
            Some(9_i32.into()),
            Some(99_i32.into()),
            Some(999_i32.into())
        ]),
        res.unwrap()
    );

    // there is no row in both cell_based_table and mem_table
    let res = iter.next().await.unwrap();
    assert!(res.is_none());
}

#[tokio::test]
async fn test_multi_state_table_iter() {
    let state_store = MemoryStateStore::new();
    // let pk_columns = vec![0, 1]; leave a message to indicate pk columns
    let order_types = vec![OrderType::Ascending, OrderType::Descending];

    let keyspace_1 = Keyspace::executor_root(state_store.clone(), 0x1111);
    let keyspace_2 = Keyspace::executor_root(state_store.clone(), 0x2222);
    let epoch: u64 = 0;

    let column_ids = vec![ColumnId::from(0), ColumnId::from(1), ColumnId::from(2)];
    let column_descs_1 = vec![
        ColumnDesc::unnamed(column_ids[0], DataType::Int32),
        ColumnDesc::unnamed(column_ids[1], DataType::Int32),
        ColumnDesc::unnamed(column_ids[2], DataType::Int32),
    ];
    let column_descs_2 = vec![
        ColumnDesc::unnamed(column_ids[0], DataType::Varchar),
        ColumnDesc::unnamed(column_ids[1], DataType::Varchar),
        ColumnDesc::unnamed(column_ids[2], DataType::Varchar),
    ];

    let mut state_1 = StateTable::new(
        keyspace_1.clone(),
        column_descs_1.clone(),
        order_types.clone(),
    );
    let mut state_2 = StateTable::new(
        keyspace_2.clone(),
        column_descs_2.clone(),
        order_types.clone(),
    );

    state_1
        .insert(
            Row(vec![Some(1_i32.into()), Some(11_i32.into())]),
            Row(vec![
                Some(1_i32.into()),
                Some(11_i32.into()),
                Some(111_i32.into()),
            ]),
        )
        .unwrap();
    state_1
        .insert(
            Row(vec![Some(2_i32.into()), Some(22_i32.into())]),
            Row(vec![
                Some(2_i32.into()),
                Some(22_i32.into()),
                Some(222_i32.into()),
            ]),
        )
        .unwrap();
    state_1
        .delete(
            Row(vec![Some(2_i32.into()), Some(22_i32.into())]),
            Row(vec![
                Some(2_i32.into()),
                Some(22_i32.into()),
                Some(222_i32.into()),
            ]),
        )
        .unwrap();

    state_2
        .insert(
            Row(vec![
                Some("1".to_string().into()),
                Some("11".to_string().into()),
            ]),
            Row(vec![
                Some("1".to_string().into()),
                Some("11".to_string().into()),
                Some("111".to_string().into()),
            ]),
        )
        .unwrap();
    state_2
        .insert(
            Row(vec![
                Some("2".to_string().into()),
                Some("22".to_string().into()),
            ]),
            Row(vec![
                Some("2".to_string().into()),
                Some("22".to_string().into()),
                Some("222".to_string().into()),
            ]),
        )
        .unwrap();
    state_2
        .delete(
            Row(vec![
                Some("2".to_string().into()),
                Some("22".to_string().into()),
            ]),
            Row(vec![
                Some("2".to_string().into()),
                Some("22".to_string().into()),
                Some("222".to_string().into()),
            ]),
        )
        .unwrap();

    let mut iter_1 = state_1.iter(epoch).await.unwrap();
    let mut iter_2 = state_2.iter(epoch).await.unwrap();

    let res_1_1 = iter_1.next().await.unwrap();
    assert!(res_1_1.is_some());
    assert_eq!(
        Row(vec![
            Some(1_i32.into()),
            Some(11_i32.into()),
            Some(111_i32.into()),
        ]),
        res_1_1.unwrap()
    );
    let res_1_2 = iter_1.next().await.unwrap();
    assert!(res_1_2.is_none());

    let res_2_1 = iter_2.next().await.unwrap();
    assert!(res_2_1.is_some());
    assert_eq!(
        Row(vec![
            Some("1".to_string().into()),
            Some("11".to_string().into()),
            Some("111".to_string().into())
        ]),
        res_2_1.unwrap()
    );
    let res_2_2 = iter_2.next().await.unwrap();
    assert!(res_2_2.is_none());

    state_1.commit(epoch).await.unwrap();
    state_2.commit(epoch).await.unwrap();
}

#[tokio::test]
=======
#[madsim::test]
>>>>>>> 44f1b601
async fn test_cell_based_scan_empty_column_ids_cardinality() {
    let state_store = MemoryStateStore::new();
    let column_ids = vec![ColumnId::from(0), ColumnId::from(1), ColumnId::from(2)];
    let column_descs = vec![
        ColumnDesc::unnamed(column_ids[0], DataType::Int32),
        ColumnDesc::unnamed(column_ids[1], DataType::Int32),
        ColumnDesc::unnamed(column_ids[2], DataType::Int32),
    ];
    // let pk_columns = vec![0, 1]; leave a message to indicate pk columns
    let order_types = vec![OrderType::Ascending, OrderType::Descending];
    let keyspace = Keyspace::executor_root(state_store, 0x42);

    let mut state = StateTable::new(keyspace.clone(), column_descs.clone(), order_types.clone());
    let table = CellBasedTable::new_for_test(keyspace.clone(), column_descs, order_types);
    let epoch: u64 = 0;

    state
        .insert(
            Row(vec![Some(1_i32.into()), Some(11_i32.into())]),
            Row(vec![
                Some(1_i32.into()),
                Some(11_i32.into()),
                Some(111_i32.into()),
            ]),
        )
        .unwrap();
    state
        .insert(
            Row(vec![Some(2_i32.into()), Some(22_i32.into())]),
            Row(vec![
                Some(2_i32.into()),
                Some(22_i32.into()),
                Some(222_i32.into()),
            ]),
        )
        .unwrap();
    state.commit(epoch).await.unwrap();

    let chunk = {
        let mut iter = table.iter(u64::MAX).await.unwrap();
        iter.collect_data_chunk(&table, None)
            .await
            .unwrap()
            .unwrap()
    };
    assert_eq!(chunk.cardinality(), 2);
}

#[madsim::test]
async fn test_get_row_by_scan() {
    let state_store = MemoryStateStore::new();
    let column_ids = vec![ColumnId::from(0), ColumnId::from(1), ColumnId::from(2)];
    let column_descs = vec![
        ColumnDesc::unnamed(column_ids[0], DataType::Int32),
        ColumnDesc::unnamed(column_ids[1], DataType::Int32),
        ColumnDesc::unnamed(column_ids[2], DataType::Int32),
    ];

    let order_types = vec![OrderType::Ascending, OrderType::Descending];
    let keyspace = Keyspace::executor_root(state_store, 0x42);
    let mut state = StateTable::new(keyspace.clone(), column_descs.clone(), order_types.clone());
    let table = CellBasedTable::new_for_test(keyspace.clone(), column_descs, order_types);
    let epoch: u64 = 0;

    state
        .insert(
            Row(vec![Some(1_i32.into()), Some(11_i32.into())]),
            Row(vec![Some(1_i32.into()), None, None]),
        )
        .unwrap();
    state
        .insert(
            Row(vec![Some(2_i32.into()), Some(22_i32.into())]),
            Row(vec![Some(2_i32.into()), None, Some(222_i32.into())]),
        )
        .unwrap();
    state
        .insert(
            Row(vec![Some(3_i32.into()), Some(33_i32.into())]),
            Row(vec![Some(3_i32.into()), None, None]),
        )
        .unwrap();

    state
        .delete(
            Row(vec![Some(2_i32.into()), Some(22_i32.into())]),
            Row(vec![Some(2_i32.into()), None, Some(222_i32.into())]),
        )
        .unwrap();
    state.commit(epoch).await.unwrap();

    let epoch = u64::MAX;

    let get_row1_res = table
        .get_row_by_scan(&Row(vec![Some(1_i32.into()), Some(11_i32.into())]), epoch)
        .await
        .unwrap();
    assert_eq!(
        get_row1_res,
        Some(Row(vec![Some(1_i32.into()), None, None,]))
    );

    let get_row2_res = table
        .get_row_by_scan(&Row(vec![Some(2_i32.into()), Some(22_i32.into())]), epoch)
        .await
        .unwrap();
    assert_eq!(get_row2_res, None);

    let get_row3_res = table
        .get_row_by_scan(&Row(vec![Some(3_i32.into()), Some(33_i32.into())]), epoch)
        .await
        .unwrap();
    assert_eq!(
        get_row3_res,
        Some(Row(vec![Some(3_i32.into()), None, None]))
    );

    let get_no_exist_res = table
        .get_row_by_scan(&Row(vec![Some(0_i32.into()), Some(00_i32.into())]), epoch)
        .await
        .unwrap();
    assert_eq!(get_no_exist_res, None);
}

#[madsim::test]
async fn test_get_row_by_muti_get() {
    let state_store = MemoryStateStore::new();
    let column_ids = vec![ColumnId::from(0), ColumnId::from(1), ColumnId::from(2)];
    let column_descs = vec![
        ColumnDesc::unnamed(column_ids[0], DataType::Int32),
        ColumnDesc::unnamed(column_ids[1], DataType::Int32),
        ColumnDesc::unnamed(column_ids[2], DataType::Int32),
    ];

    let order_types = vec![OrderType::Ascending, OrderType::Descending];
    let keyspace = Keyspace::executor_root(state_store, 0x42);
    let mut state = StateTable::new(keyspace.clone(), column_descs.clone(), order_types.clone());
    let table = CellBasedTable::new_for_test(keyspace.clone(), column_descs, order_types);
    let epoch: u64 = 0;

    state
        .insert(
            Row(vec![Some(1_i32.into()), Some(11_i32.into())]),
            Row(vec![Some(1_i32.into()), None, None]),
        )
        .unwrap();
    state
        .insert(
            Row(vec![Some(2_i32.into()), Some(22_i32.into())]),
            Row(vec![Some(2_i32.into()), None, Some(222_i32.into())]),
        )
        .unwrap();
    state
        .insert(
            Row(vec![Some(3_i32.into()), Some(33_i32.into())]),
            Row(vec![Some(3_i32.into()), None, None]),
        )
        .unwrap();
    state
        .insert(
            Row(vec![Some(4_i32.into()), Some(44_i32.into())]),
            Row(vec![None, None, None]),
        )
        .unwrap();

    state
        .delete(
            Row(vec![Some(2_i32.into()), Some(22_i32.into())]),
            Row(vec![Some(2_i32.into()), None, Some(222_i32.into())]),
        )
        .unwrap();
    state.commit(epoch).await.unwrap();

    let epoch = u64::MAX;

    let get_row1_res = table
        .get_row(&Row(vec![Some(1_i32.into()), Some(11_i32.into())]), epoch)
        .await
        .unwrap();
    assert_eq!(
        get_row1_res,
        Some(Row(vec![Some(1_i32.into()), None, None,]))
    );

    let get_row2_res = table
        .get_row(&Row(vec![Some(2_i32.into()), Some(22_i32.into())]), epoch)
        .await
        .unwrap();
    assert_eq!(get_row2_res, None);

    let get_row3_res = table
        .get_row(&Row(vec![Some(3_i32.into()), Some(33_i32.into())]), epoch)
        .await
        .unwrap();
    assert_eq!(
        get_row3_res,
        Some(Row(vec![Some(3_i32.into()), None, None]))
    );

    let get_row4_res = table
        .get_row(&Row(vec![Some(4_i32.into()), Some(44_i32.into())]), epoch)
        .await
        .unwrap();
    assert_eq!(get_row4_res, Some(Row(vec![None, None, None])));

    let get_no_exist_res = table
        .get_row(&Row(vec![Some(0_i32.into()), Some(00_i32.into())]), epoch)
        .await
        .unwrap();
    assert_eq!(get_no_exist_res, None);
}

#[madsim::test]
async fn test_get_row_for_string() {
    let state_store = MemoryStateStore::new();
    let order_types = vec![OrderType::Ascending, OrderType::Descending];
    let keyspace = Keyspace::executor_root(state_store, 0x42);
    let column_ids = vec![ColumnId::from(1), ColumnId::from(4), ColumnId::from(7)];
    let column_descs = vec![
        ColumnDesc::unnamed(column_ids[0], DataType::Varchar),
        ColumnDesc::unnamed(column_ids[1], DataType::Varchar),
        ColumnDesc::unnamed(column_ids[2], DataType::Varchar),
    ];
    let mut state = StateTable::new(keyspace.clone(), column_descs.clone(), order_types.clone());
    let table = CellBasedTable::new_for_test(keyspace.clone(), column_descs, order_types);
    let epoch: u64 = 0;

    state
        .insert(
            Row(vec![
                Some("1".to_string().into()),
                Some("11".to_string().into()),
            ]),
            Row(vec![
                Some("1".to_string().into()),
                Some("11".to_string().into()),
                Some("111".to_string().into()),
            ]),
        )
        .unwrap();
    state
        .insert(
            Row(vec![
                Some("4".to_string().into()),
                Some("44".to_string().into()),
            ]),
            Row(vec![
                Some("4".to_string().into()),
                Some("44".to_string().into()),
                Some("444".to_string().into()),
            ]),
        )
        .unwrap();
    state
        .delete(
            Row(vec![
                Some("4".to_string().into()),
                Some("44".to_string().into()),
            ]),
            Row(vec![
                Some("4".to_string().into()),
                Some("44".to_string().into()),
                Some("444".to_string().into()),
            ]),
        )
        .unwrap();
    state.commit(epoch).await.unwrap();

    let epoch = u64::MAX;
    let get_row1_res = table
        .get_row(
            &Row(vec![
                Some("1".to_string().into()),
                Some("11".to_string().into()),
            ]),
            epoch,
        )
        .await
        .unwrap();
    assert_eq!(
        get_row1_res,
        Some(Row(vec![
            Some("1".to_string().into()),
            Some("11".to_string().into()),
            Some("111".to_string().into()),
        ]))
    );

    let get_row2_res = table
        .get_row(
            &Row(vec![
                Some("4".to_string().into()),
                Some("44".to_string().into()),
            ]),
            epoch,
        )
        .await
        .unwrap();
    assert_eq!(get_row2_res, None);
}

#[madsim::test]
async fn test_shuffled_column_id_for_get_row() {
    let state_store = MemoryStateStore::new();
    let column_ids = vec![ColumnId::from(3), ColumnId::from(2), ColumnId::from(1)];
    let column_descs = vec![
        ColumnDesc::unnamed(column_ids[0], DataType::Int32),
        ColumnDesc::unnamed(column_ids[1], DataType::Int32),
        ColumnDesc::unnamed(column_ids[2], DataType::Int32),
    ];

    let order_types = vec![OrderType::Ascending, OrderType::Descending];
    let keyspace = Keyspace::executor_root(state_store, 0x42);
    let mut state = StateTable::new(keyspace.clone(), column_descs.clone(), order_types.clone());
    let table = CellBasedTable::new_for_test(keyspace.clone(), column_descs, order_types);
    let epoch: u64 = 0;

    state
        .insert(
            Row(vec![Some(1_i32.into()), Some(11_i32.into())]),
            Row(vec![Some(1_i32.into()), None, None]),
        )
        .unwrap();
    state
        .insert(
            Row(vec![Some(2_i32.into()), Some(22_i32.into())]),
            Row(vec![Some(2_i32.into()), None, Some(222_i32.into())]),
        )
        .unwrap();
    state
        .insert(
            Row(vec![Some(3_i32.into()), Some(33_i32.into())]),
            Row(vec![Some(3_i32.into()), None, None]),
        )
        .unwrap();
    state
        .insert(
            Row(vec![Some(4_i32.into()), Some(44_i32.into())]),
            Row(vec![None, None, None]),
        )
        .unwrap();

    state
        .delete(
            Row(vec![Some(2_i32.into()), Some(22_i32.into())]),
            Row(vec![Some(2_i32.into()), None, Some(222_i32.into())]),
        )
        .unwrap();
    state.commit(epoch).await.unwrap();

    let epoch = u64::MAX;

    let get_row1_res = table
        .get_row(&Row(vec![Some(1_i32.into()), Some(11_i32.into())]), epoch)
        .await
        .unwrap();
    assert_eq!(
        get_row1_res,
        Some(Row(vec![Some(1_i32.into()), None, None,]))
    );

    let get_row2_res = table
        .get_row(&Row(vec![Some(2_i32.into()), Some(22_i32.into())]), epoch)
        .await
        .unwrap();
    assert_eq!(get_row2_res, None);

    let get_row3_res = table
        .get_row(&Row(vec![Some(3_i32.into()), Some(33_i32.into())]), epoch)
        .await
        .unwrap();
    assert_eq!(
        get_row3_res,
        Some(Row(vec![Some(3_i32.into()), None, None]))
    );

    let get_row4_res = table
        .get_row(&Row(vec![Some(4_i32.into()), Some(44_i32.into())]), epoch)
        .await
        .unwrap();
    assert_eq!(get_row4_res, Some(Row(vec![None, None, None])));

    let get_no_exist_res = table
        .get_row(&Row(vec![Some(0_i32.into()), Some(00_i32.into())]), epoch)
        .await
        .unwrap();
    assert_eq!(get_no_exist_res, None);
}<|MERGE_RESOLUTION|>--- conflicted
+++ resolved
@@ -232,7 +232,6 @@
     assert!(res_2_2.is_none());
 }
 
-<<<<<<< HEAD
 #[tokio::test]
 async fn test_state_table_iter() {
     let state_store = MemoryStateStore::new();
@@ -627,10 +626,7 @@
     state_2.commit(epoch).await.unwrap();
 }
 
-#[tokio::test]
-=======
 #[madsim::test]
->>>>>>> 44f1b601
 async fn test_cell_based_scan_empty_column_ids_cardinality() {
     let state_store = MemoryStateStore::new();
     let column_ids = vec![ColumnId::from(0), ColumnId::from(1), ColumnId::from(2)];
